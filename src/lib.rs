--- conflicted
+++ resolved
@@ -774,11 +774,7 @@
     ///
     /// # Panics
     ///
-<<<<<<< HEAD
-    /// If `absolute_position` < the start of the range.
-=======
-    /// If absolute_position.0 < self.start.0 || absolute_position.1 < self.start.1
->>>>>>> 767a5c20
+    /// If `absolute_position.0 < self.start.0 || absolute_position.1 < self.start.1`
     ///
     /// # Examples
     ///
